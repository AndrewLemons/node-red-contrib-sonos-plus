# Changelog

All notable changes to this project will be documented in this file.

<<<<<<< HEAD
## [4.0.0] 2020-06-04

### Depreciated - dont use anymore

- Use of "Control Player", "Get Status", "Manage Radio", Manage Queue" node is depreciated. Please use "Universal" / "My Sonos" node

- "Universal", "My Sonos" node: usage of msg.topic is depreciated. Please use msg.payload for changes (on/off, uri, ..) and selection box (or msg.cmd) for commands.

### Added

- "Universal" / "My Sonos" node: added selection box for commands and compatibility mode for V3 flow style.

### Changed

- "Universal node": now holds allmost all commands from "Control Player", "Get Status", "Manage Queue" node

- "My sonos" node: get_items is now mysonos.get.items, queue is mysonos.queue.item, stream is mysonos.stream.item, export is mysonos.export.item

- "My sonos" node: Music library functions are not available

- "Universal" node: payload of *.get.mutestate/crossfade is now lowercase on/off

- "Universal" node: create.snap mutestate is now lowercase on/off

- "Universal" node: restore.snap mutestate should be now lowercase

- "Universal" node: remove.sonosplaylist changed to household.remove.sonosplaylist

- "Universal" node: group.play.snap now expects snap in payload and not in msg.snap!
=======
## [3.1.5] 2020-05-27

### Changed

- "My Sonos" node: bugfix get.items for Apple playlists

## [3.1.4] 2020-05-19

### Added

- "My Sonos" node: get.items added radioId for TuneIn stations

- "Universal node": for play.notification changed order volume/play
>>>>>>> 0974ed17

## [3.1.3] 2020-05-13

### Added

- "Universal node": player.join.group, player.leave.group documentation

- "Universal node": set/get.sleeptimer, set/get.crossfade, set.queuemode

- "Universal node": play.track, seek, remove.track

- "Universal node": household.get.groups

### Changed

- "My Sonos" node: bug fix Sonos playlist without AlbumArtURI issue #35

## [3.1.2] 2020-05-05

### Changed

- "Universal node":  role names now coordinator, joiner, standalone (instead of independent)

- "Universal node": get.state now provides groupName and groupId, bug fix regarding empty topic

- "Universal node": now all group commands may have prefix group. Example group.get.state

- "My Sonos": bug fix: no sonos playlists

### Added

- "Universal node": player.join.group, player.leave.group

## [3.1.1] 2020-05-02

### Changed

- bug fix spotifiy region (number format)

- "Universal node": get.state now provides the group members, group size, group volume

## [3.1.0] 2020-04-30

### Added

- "Universal node": New commands get.trackplus, get.state, adjust/get.volume, player.adjust.volume, set/get.mutestate, player.set/get.mutestate, get.queue, player.get.queue, play.streamhttp, create.snap, play.snap, save.queue, clear.queue, remove.sonosplaylist

### Changed

- CAUTION: Universal node: play.export by default clears the queue if export.queue is true. Use msg.clearQueue = false to avoid.

- "Universal node": throws error in case of an invalid command (msg.payload)

- "Universal node": command player.get.role also outputs the SONOS player name

- "My Sonos" node: get.items now alos provides the Sonos playlists.

- "Manage Radio": is depreciated - please use Universal node instead.

- more error handling (helper failure, isV...)

## [3.0.2] 2020-04-23

### Changed

- Control Player: bug fix serialnum

- Helper, error codes: new error handling

## [3.0.1] 2020-04-18

### Changed

- My Sonos: bug fix in queue, stream. Changed metaData to metadata

## [3.0.0] 2020-04-17

### Added

- New Universal node: SONOS player names are supported, easier group handling, different kinds of notification

- My Sonos node: new command export.item to export content data of a My Sonos item. That is input to Universal node play.export

### Changed

- Control player node: play_notification is depreciated. Please use Universal node joiner.play.notification or play.notification

- Control player node: play_noti is depreciated. Please use  Universal node with play.notification

## [2.1.10] 2020-04-09

### Changes

- My Sonos: bug fix insert_spotify

## [2.1.9] 2020-04-08

### Changes

- All nodes: bug fixes (get_items)

- Ctrl Player: bug fix set EQ

- Manage Queue: bug fix insert_spotify

- New node-sonos 1.13.0 including bug fixes for error messages and Spotify

## [2.1.8] 2020-04-02

### Changes

- All nodes: bug fixes: remove_song

## [2.1.7] 2020-03-25

### Changes

- bug fixes, preparation new play notification

## [2.1.6] 2020-03-20

### Changes

- Code optimization, preparation for new play notification

## [2.1.5] 2020-03-15

### Changed

- Updated dependencies

- small bug fixes in documentation

## [2.1.4] 2020-03-09

### Changed

- Now using VSCode

- Code standardization with ESlint option standard

- Additional dependencies

## [2.1.3] 2020-03-01

### Changed

- Bug fix separate_stereopair

## [2.1.2] 2020-02-29

### Changed

- Bug fix get_groups

## [2.1.1] 2020-02-29

### Changed

- Bug fix and naming create_stereopair, separate_stereopair

## [2.1.0] 2020-02-29

### Added

- Node "Get Status" command get_properties now has new property msg.uuid (needed for stereopair)
- Node "Control Player" new commands create_stereopair, seperate_stereopair

### Changed

- CAUTION: In node "Control Player" play, stop, pause, toggleplayback, next_song, previous_song will now throw error message when send to "client" in a group.
- CAUTION: In node "Control Player" msg is not anymore changed. Before msg. payload was set to true.
- CAUTION: In node "Get Status" msg.role - "coordinator" in stead of "master"
- code optimization (use of Helper)

## [2.0.0] 2020-02-22

### Added

- New node "My Sonos" based on the SONOS App tab "My Sonos"
- My Sonos node: get_items outputs all My Sonos items (except Sonos Favorites, Audible audiobooks, ... )
- My Sonos node: stream stations from Amazon, Napster, TuneIn, Antenna, ....
- My Sonos node: queue playlists, albums, tracks from Spotify, Amazon, Napster, ....

### Changed

- Error handling revised

## [1.4.0] 2020-02-15

### Added

- Manage Queue: seek command
- Get Status: get_loudness
- Control Player: set_loudness

### Changed

- Get Status: get_crossfademode changed to get_crossfade
- Error handling revised (for all direct SOAP calls)
- Several data structures moved into JSON files

## [1.3.0] 2020-02-09

### Added

- Node Control Player: Added set_sleeptimer
- Node Get Status: Added get_sleeptimer

### Changed

- Node Get Status: get_songmedia an get_mediainfo now outputs the TuneIn Radio Id
- Node Manage Radio: get_mysonos now outputs station logo
- Error handling revised

## [1.2.0] 2020-02-06

### Added

- Node Control Player: Added set_eq to set NightMode, DialogLevel, SubGain
- Node Get Status: Added get_crossfademode (On/Off)
- Node Control Player: Added set_crossfademode (On/Off)

### Changed

- Node Get Status, test_connected provides now msg.info for additional infos if not reachable
- Node Control Player, set_led now does not change msg (before payload was set to true)
- Helper Code revised
- Error handling revised

## [1.1.0] 2020-02-01

### Added

- Node Get Status: New get_eq to get information about NightMode, DialogLevel, GainSub, ...
- Node Get Status: New command get_groups to provide information about the topology, groups, members in groups
- Node Get Status: New msg.suppressWarnings for get_songmedia, get_songinfo to suppress warnings

### Changed

- Dependencies: updated

## [1.0.1] 2019-12-12

### Changed

- Manage Queue: remove_song got property "numberOfSongs" to specify the number of songs to be removed.

## [1.0.0] 2019-11-30 Caution: last published release was 0.5.1

### Changed

- Manage Queue: Removed output property queue_length, available_playlists (not necessary)

### added

- Manage Queue: Support for Spotify: tracks, album, playlists from My Sonos or direct insertion
- Get Status: Added test_connected command to check whether player is reachable.
- Control Player: Now with output to be able to chain commands
- Manage Radio: play_httpradio for using simple http stream address

## [0.8.0] 2019-11-11  (not published)

### Changed

- revised Manage Radio node
- moved command get_mysonosall to node Get Status as get_mysonos
- revised all modules - consistent coding, html, ...

## [0.7.0] 2019-11-08 (not published)

### Changed

- revised Configuration Node and Helper.
- coding clean up in all modules, especially in SonosHelper

## [0.6.0] 2019-11-05 (not published)

### Changed

- rework node Get Status Node !! changes some commands and properties
- Get Status node: get_state replacing get_stateonly
- Get Status node: get_name replacing get_sonosname
- Several output properties changed: camelCase
- Get Status Node: msg.name instead of msg.sonosName
- Get Status Node: msg.group instead of msg.sonosGroup
- Get Status Node: msg.volumeNormalized instead of msg.normalized_volume
- Get Status Node: msg.queueActivated instead of msg.queue_active

### added

- Get Status Node: get_led provides the state of the LED

## [0.5.1] 2019-11-03

### Changed

- bug fix in manage radio node: play_mysonos does not output msg

## [0.5.0] 2019-11-02

### Addded

- added: set_led with topic On or Off to set the LED light
- added msg.size for insert_sonos_playlist, get_sonos_playlists
- added insert_amazonprime_playlist to search in My Sonos

### Changed in managed queue node

- play_song now automatically activates queue.
- replacing get_prime_playlists by get_amazonprime_playlists
- replacing insert_prime_playlist by insert_prime_playlisturi
- rework of async chains, more validation and error handling
- in manage queue node: shorter error messages

### Removed

- in control player node: removed lab_play_notification -> use play_notification

## [0.4.8] 2019-10-26

### Changed

- added msg.size for insert_musiclibrary_playlist, get_musiclibrary_playlists
- code: Added a warning, if there might be more playlists in Music Library then having been fetched
- code: more validation and error handling

## [0.4.7] 2019-10-21

### Changed

- code: get_mysonos, play_mysonos with more validation, debugging and ignoring items with missing uri

## [0.4.6] 2019-10-20

### Changed

- code: get_mysonos with more validation and debugging

## [0.4.5] 2019-10-18

### Added

- play, activate_avtransport, activate_queue, play_mysonos, play_tunein with optional msg.volume
- option to "catch" node to handle errors

### Changed

- code: changed validation of input (avoiding NaN) and error, warning message
- code: bug fixing

## [0.4.4] 2019-10-01

### Added

- play_notification with option to set notification volume

### Changed

- code: more input verification (error handling)

## [0.4.3] 2019-09-18

### Added

- get_queuemode and set_queuemode: SHUFFLE, NORMAL, ....
- More Wiki examples

### Changed

- code more readable (.then, .catch), more error handling, coding standard
- Wiki overwork, added URI information

## [0.4.2] 2019-09-12

### Changed

- if title, artist could not be identified now only warning and no output (instead of error)

### Added

- more examples in Wiki
- Manage queue node: insert_musiclibrary_playlist, insert_sonos_playlist, insert_prime_playlist, get_musicLibrary_playlists

## [0.4.0] - 2019-09-06

### Changed

- code subdirectory to src
- play_song now verifies position but still does not check queue activated
- activate queue now checks whether queue is empty
- node documentation update, readme update, changelog update

### Added

- Control player node: activate_avtransport - to activate a specific stream (e.g. line in)
- Get status node: get_properties: list all player properties (ip, mac, deviceType, ...)
- Get status node: get_state, get_volume, get_muted, get_name: output to payload
- Manage queue node: remove_song: removes a song from the queue
- Control player Lab function play notification

## [0.3.7] - 2019-09-03

### Added

- manage queue node: get_prime_playlists
- get status node: get_songinfo, get_mediainfo, get_positioninfo
- manage radio node: get_mysonosall (may be changed in the future)

### Changed

- Update to Node-Sonos 1.12.3

## [0.3.6] - 2019-08-28

### Fixed

- overwork node documentation
- fixed some documentation errors (get_songmedia)

### Changed

- Wiki documentation now cover the full scope and has more complex examples

## [0.3.5] - 2019-08-27T1623

### Fixed

- error in documentation for node "get status"

### Added

- Link to Wiki - new Examples

### Changed

- Some messages

## [0.3.4] - 2019-08-26T1615

### Added

- manage queue node: new command "get_sonos_playlists"
- example to insert a playlist into the SONOS queue

### Changed

- get queue node: now all commands will send message as output (if no error)
- Color of nodes

### Fixed

- get_queue now provides output message even if albumArtURL could not be found

## [0.3.3] - 2019-08-24T2200

### Added

- CHANGELOG.md
- Wiki first page

### Changed

- Status and error messages have been standardized in all nodes
- Now debug messages instead of info messages (keep log clean)
- README: moved some stuff to Wiki

### Removed

- nothing

### Fixed

- error handling when IP address points to non SONOS device
- bug in get queue. It works now for empty queue.

## [0.3.2] - 2019-08-21

### Added

- ip address syntax check in configNode

## [0.3.1] - 2019-08-21<|MERGE_RESOLUTION|>--- conflicted
+++ resolved
@@ -2,7 +2,6 @@
 
 All notable changes to this project will be documented in this file.
 
-<<<<<<< HEAD
 ## [4.0.0] 2020-06-04
 
 ### Depreciated - dont use anymore
@@ -32,7 +31,7 @@
 - "Universal" node: remove.sonosplaylist changed to household.remove.sonosplaylist
 
 - "Universal" node: group.play.snap now expects snap in payload and not in msg.snap!
-=======
+
 ## [3.1.5] 2020-05-27
 
 ### Changed
@@ -46,7 +45,6 @@
 - "My Sonos" node: get.items added radioId for TuneIn stations
 
 - "Universal node": for play.notification changed order volume/play
->>>>>>> 0974ed17
 
 ## [3.1.3] 2020-05-13
 
