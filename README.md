--- conflicted
+++ resolved
@@ -10,10 +10,7 @@
 
 ## NEWS
 
-<<<<<<< HEAD
 - Newe "Universal" node
-=======
-- Bug fixing and node-sonos 1.13.0 (includes some Spotify bug fixes)
 
 - CAUTION: In node "Control Player" msg.payload is not anymore set to "true". msg is unmodified as everywhere else.
 
@@ -22,7 +19,6 @@
 - Added in Control Player node: create_stereopair, separate_stereopair (needs a special flow to extract uiid)
 
 - CAUTION: In node "Get Status" msg.role is now "coordinator" in stead of "master
->>>>>>> 341e25b6
 
 - New "My Sonos" node supporting Spotify, Napster, Amazon, TuneIn, ... : Queue playlists, albums, tracks and stream radio stations. Select with title search string.
 
